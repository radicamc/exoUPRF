#!/usr/bin/env python3
# -*- coding: utf-8 -*-
"""
Created on Thurs Jun 13 09:52 2024

@author: MCR

Functions for creating light curve models.
"""

import batman
import celerite
from celerite import terms
import numpy as np
import warnings

import exouprf.utils as utils
from exouprf.utils import fancyprint

try:
    import catwoman
except ModuleNotFoundError:
    fancyprint('catwoman not installed. Asymmetric transit modelling is unavailable.',
               msg_type='WARNING')


class LightCurveModel:
    """Secondary exoUPRF class. Creates light curve models given a set of input parameters and
    light curve model function.
    """

    def __init__(self, input_parameters, t, linear_regressors=None, observations=None,
                 gp_regressors=None, ld_model='quadratic', silent=False):
        """Initialize the Model class.

        Parameters
        ----------
        input_parameters : dict
            Dictionary of input parameters and values. Should have form {parameter: value}.
        t : dict
            Dictionary of timestamps for each instrument. Should have form {instrument: times}.
        linear_regressors : dict
            Dictionary of regressors for linear models. Should have form {instrument: regressors}.
        observations : dict
            Dictionary of observed data. Should have form
            {instrument: {flux: values, flux_err: values}}.
        gp_regressors : dict
            Dictionary of regressors for Gaussian Process models. Should have form
            {instrument: regressors}.
        ld_model : str
            Limb darkening model identifier.
        silent : bool
            If True, do not print any outputs.
        """

        # Initialize easy attributes.
        self.t = t
        self.ld_model = ld_model
        self.observations = observations
        self.linear_regressors = linear_regressors
        self.gp_regressors = gp_regressors
        self.silent = silent
        self.flux_decomposed = None
        self.flux = None
        self.gp_kernel = None
        self.flux_decomposed = {}
        self.flux = {}
        self.gp = {}

        # Unpack the input parameter dictionary into a form more amenable to create models.
        # Go through input params once to get number of different instruments.
        self.multiplicity = {}
        for param in input_parameters.keys():
            param_split = param.split('_')
            # Length of param_split should be at least 3 -- key name, planet number, and instrument.
            # First chunk is always parameter key, so start at chunk number 2.
            for chunk in param_split[1:]:
                # Ignore planet identifiers.
                if chunk[0] == 'p' and chunk[1].isdigit():
                    pass
                # Ignore GP parameters.
                elif param[:2] == 'GP':
                    pass
                # If it is a new instrument, add to list.
                elif chunk not in self.multiplicity.keys():
                    self.multiplicity[chunk] = []
                    # Make sure time axis is passed for each instrument.
                    if chunk not in t.keys():
                        raise ValueError('No timestamps passed for instrument {}'.format(chunk))

        # Now go through a second time to get the number of planets.
        for param in input_parameters.keys():
            param_split = param.split('_')
            for inst in self.multiplicity.keys():
                if inst in param_split:
                    for chunk in param_split[1:]:
                        # If it is a new planet identifier, increase multiplicity.
                        if chunk[0] == 'p' and chunk[1].isdigit():
                            if chunk not in self.multiplicity[inst]:
                                self.multiplicity[inst].append(chunk)

        for inst in self.multiplicity.keys():
            if not self.silent:
                fancyprint('Importing parameters for {0} planet(s) from instrument {1}.'
                           .format(len(self.multiplicity[inst]), inst))

        # Set up storage dictionaries for properties of each planet.
        self.pl_params = {}
        for inst in self.multiplicity.keys():
            self.pl_params[inst] = {}
            for pl in self.multiplicity[inst]:
                self.pl_params[inst][pl] = {}

        # Populate parameters dictionary from input data.
        for param in input_parameters.keys():
            param_split = param.split('_')
            # First chunk is always parameter key.
            prop = param_split[0]
            # Zero point -- property of instrument
            if prop == 'zero':
                for inst in self.multiplicity.keys():
                    if inst in param_split:
                        self.pl_params[inst][prop] = input_parameters[param]['value']
            # Error inflation parameter -- property of instrument.
            elif prop == 'sigma':
                for inst in self.multiplicity.keys():
                    if inst in param_split:
                        self.pl_params[inst][prop] = input_parameters[param]['value']
            # Linear systematics -- property of instrument.
            elif prop[:5] == 'theta':
                for inst in self.multiplicity.keys():
                    if inst in param_split:
                        self.pl_params[inst][prop] = input_parameters[param]['value']
            # Other parametric astrophysical or instrumental systematics (ramps, spots, etc.).
            elif prop[:4] in ['ramp', 'spot', 'curv']:
                for inst in self.multiplicity.keys():
                    if inst in param_split:
                        self.pl_params[inst][prop] = input_parameters[param]['value']
            # GP systematics -- property of instrument.
            elif prop == 'GP':
                for inst in self.multiplicity.keys():
                    if inst in param_split:
                        thisprop = param_split[0] + '_' + param_split[1]
                        self.pl_params[inst][thisprop] = input_parameters[param]['value']
            # Assume everything else is an astrophysical parameter.
            else:
                # Add to correct instrument and planet dictionary.
                for inst in self.multiplicity.keys():
                    # Orbital parameters are not instrument dependent.
                    orb = ['per', 't0', 'a', 'inc', 'ecc', 'w']
                    lds = ['u1', 'u2', 'u3', 'u4', 'q1', 'q2']
                    if inst in param_split or prop in orb:
                        for pl in self.multiplicity[inst]:
                            if pl in param_split or prop in lds:
                                self.pl_params[inst][pl][prop] = input_parameters[param]['value']

        # Convert timestamps to float64 -- avoids issue with batman.
        for inst in self.t.keys():
            self.t[inst] = self.t[inst].astype(np.float64)

    def compute_lightcurves(self, lc_model_type, lc_model_functions=None):
        """Given a set of input parameters, compute a light curve model.

        Parameters
        ----------
        lc_model_type : dict
            Dictionary of light curve model types for each instrument and planet. Should have
            form {inst: {pl: model}}. "transit" and "eclipse" models are supported by default.
            Custom models are possible, and, in this case, model should be the call to the
            custom model function.
        lc_model_functions : dict, None
            If lc_model_type is cutom, dictionary of custom model functiomn calls for each
            instrument and planet. Should have form {inst: {pl: func_call}}.
        """

        if not self.silent:
            fancyprint('Computing light curves for all instruments.')

        # Individually treat each instrument.
        for inst in self.multiplicity.keys():
            # For each instrument, model will be decomposed into astrophysical, linear model, and
            # GP components, and stored in a dictionary for easy interpretation.
            self.flux_decomposed[inst] = {}
            self.flux_decomposed[inst]['pl'] = {}
            self.flux[inst] = np.ones_like(self.t[inst])
            # Systematics models.
            use_lm, use_gp, use_parametric = False, False, False
            # Specific parametric models.
            use_curv, use_ramp, use_spot = False, False, False

            # Detect and format linear model and GP parameters.
            self.flux_decomposed[inst]['lm'] = None
            self.flux_decomposed[inst]['parametric'] = None
            self.flux_decomposed[inst]['gp'] = None
            # Unpack LM multipliers.
            thetas, gp_params = [], []
            for param in self.pl_params[inst].keys():
                # Note if LMs are to be used.
                if param[:5] == 'theta':
                    # Ensure that there are appropriate regressors.
                    if self.linear_regressors is None or inst not in self.linear_regressors.keys():
                        raise ValueError('No regressors passed for instrument {}'.format(inst))
                    thetas.append(self.pl_params[inst][param])
                    use_lm = True
                # Note if parametric systematics models are to be used.
                elif param[:4] in ['curv', 'ramp', 'spot']:
                    if param[:4] == 'curv':
                        assert 'curv-amp' in self.pl_params[inst].keys()
                        assert 'curv-pos' in self.pl_params[inst].keys()
                        use_parametric, use_curv = True, True
                    if param[:4] == 'ramp':
                        assert 'ramp-amp' in self.pl_params[inst].keys()
                        assert 'ramp-tmsc' in self.pl_params[inst].keys()
                        use_parametric, use_ramp = True, True
                    if param[:4] == 'spot':
                        assert 'spot-amp' in self.pl_params[inst].keys()
                        assert 'spot-pos' in self.pl_params[inst].keys()
                        assert 'spot-dur' in self.pl_params[inst].keys()
                        use_parametric, use_spot = True, True
                # Note if a GP is to be used.
                elif param[:2] == 'GP':
                    # Ensure that there are appropriate regressors.
                    if self.gp_regressors is None or inst not in self.gp_regressors.keys():
                        raise ValueError('No GP regressors passed for instrument {}'.format(inst))
                    gp_params.append(param)
                    use_gp = True
                else:
                    pass

            # === Astrophysical Model ===
            # Generate astrophysical light curve for each planet.
            for pl in self.multiplicity[inst]:
                # Pack limb darkening parameters.
                ld_params = []
                for param in self.pl_params[inst][pl].keys():
                    if param in ['u1', 'u2', 'u3', 'u4', 'q1', 'q2']:
                        ld_params.append(self.pl_params[inst][pl][param])
                # Convert from Kipping to normal LD if necessary.
                try:
                    if self.ld_model.split('-')[1] == 'kipping':
                        assert len(ld_params) == 2
                        msg = 'LD parameters must be >= 0 to use the Kipping parameterization.'
                        assert np.all(np.array(ld_params) >= 0), msg
                        u1, u2 = utils.ld_q2u(ld_params[0], ld_params[1])
                        ld_params = [u1, u2]
                        ld_model = self.ld_model.split('-')[0]
                    else:
                        ld_model = self.ld_model
                except IndexError:
                    ld_model = self.ld_model

                # === Do the Light Curve Calculation ===
                if lc_model_type[inst][pl] == 'transit':
                    if 'rp2' not in self.pl_params[inst][pl]:
                        # Calculate a basic transit model using the input parameters.
                        pl_flux = simple_transit(self.t[inst], self.pl_params[inst][pl], ld_params,
                                                 ld_model=ld_model)
                    else:
                        # Calculate an asymmetric transit model using the input parameters.
                        pl_flux = asymmetric_transit(self.t[inst], self.pl_params[inst][pl],
                                                     ld_params, ld_model=ld_model)
                elif lc_model_type[inst][pl] == 'eclipse':
                    # Calculate a basic eclipse model using the input parameters.
                    pl_flux = simple_eclipse(self.t[inst], self.pl_params[inst][pl])
                elif lc_model_type[inst][pl] == 'custom-transit':
                    # For custom transit models.
                    custom_call = lc_model_functions[inst][pl]
                    pl_flux = custom_call(self.t[inst], self.pl_params[inst][pl], ld_params,
                                          ld_model=ld_model)
                elif lc_model_type[inst][pl] == 'custom-eclipse':
                    # For custom eclipse models.
                    custom_call = lc_model_functions[inst][pl]
                    pl_flux = custom_call(self.t[inst], self.pl_params[inst][pl])
                else:
                    raise ValueError('Unknown light curve model type {}.'
                                     .format(lc_model_type[inst][pl]))
                # Store the model for each planet seperately.
                self.flux_decomposed[inst]['pl'][pl] = pl_flux
                # Add contribution of planet to the total astrophysical model.
                self.flux[inst] -= (1 - pl_flux)
            # Add in the zero point for a given light curve.
            self.flux[inst] += self.pl_params[inst]['zero']

            self.flux_decomposed[inst]['pl']['total'] = np.copy(self.flux[inst])

            # === Linear Models ===
            if use_lm is True:
                if not self.silent:
                    fancyprint('Linear model(s) detected for instrument {}.'.format(inst))
                self.flux_decomposed[inst]['lm'] = {}
                regressors = np.array(self.linear_regressors[inst])
                # Make sure that the number of regressors equals the number of
                # lm parameters.
                msg = 'Number of linear model parameters does not match number of regressors for ' \
                      'instrument {}.'.format(inst)
                assert np.shape(regressors)[0] == len(thetas), msg

                self.flux_decomposed[inst]['lm']['total'] = np.zeros_like(regressors[0])
                # For each LM regressor, add it to the model.
                for i, theta in enumerate(thetas):
                    thismodel = theta * regressors[i]
                    self.flux_decomposed[inst]['lm']['regressor{}'.format(i)] = thismodel
                    self.flux_decomposed[inst]['lm']['total'] += thismodel

                # Add the total LM model to the total light curve model.
                self.flux[inst] += self.flux_decomposed[inst]['lm']['total']

            # === Parametric Systematics ===
            if use_parametric is True:
                self.flux_decomposed[inst]['parametric'] = {}
                self.flux_decomposed[inst]['parametric']['total'] = np.zeros_like(self.t[inst])
                # Baseline curvature.
                if use_curv is True:
                    if not self.silent:
                        fancyprint('Curvature model detected for instrument {}.'.format(inst))
                    t0 = self.pl_params[inst][pl]['t0']
                    cuvrature = quad_curvature(self.t[inst], t0, self.pl_params[inst]['curv-amp'],
                                               self.pl_params[inst]['curv-off'])
                    self.flux_decomposed[inst]['parametric']['curv'] = curvature
                    self.flux_decomposed[inst]['parametric']['total'] += curvature
                # Ramp.
                if use_ramp is True:
                    if not self.silent:
                        fancyprint('Ramp model detected for instrument {}.'.format(inst))
                    ramp = exp_ramp(self.t[inst], self.pl_params[inst]['ramp-amp'],
                                    self.pl_params[inst]['ramp-tmsc'])
                    self.flux_decomposed[inst]['parametric']['ramp'] = ramp
                    self.flux_decomposed[inst]['parametric']['total'] += ramp
                # Spot crossing.
                if use_spot is True:
                    if not self.silent:
                        fancyprint('Spot model detected for instrument {}.'.format(inst))
                    spot = spot_crossing(self.t[inst], self.pl_params[inst]['spot-amp'],
                                         self.pl_params[inst]['spot-pos'],
                                         self.pl_params[inst]['spot-dur'])
                    self.flux_decomposed[inst]['parametric']['spot'] = spot
                    self.flux_decomposed[inst]['parametric']['total'] += spot

                # Add the total parametric model to the total light curve model.
                self.flux[inst] += self.flux_decomposed[inst]['parametric']['total']

            # === GP Models ===
            # Acceptable GP kernels.
            gp_kernels = {'SHO-gran': ['GP_ag', 'GP_bg'],
                          'SHO': ['GP_S0', 'GP_omega0', 'GP_Q'],
                          'Matern 3/2': ['GP_sigma', 'GP_rho']}
            if use_gp is True:
                # Ensure observations are passed for this instrument.
                if self.observations is None or self.observations[inst] is None:
                    raise ValueError('Observations must be passed for instrument {} to use a GP.'
                                     .format(inst))

                # Identify GP kernel to use (if any).
                for kernel in gp_kernels.keys():
                    for gpp in gp_params:
                        if gpp not in gp_kernels[kernel]:
                            continue
                        else:
                            self.gp_kernel = kernel
                            if not self.silent:
                                fancyprint('GP kernel {} identified.'.format(kernel))
                if self.gp_kernel is None:
                    raise ValueError('No GP kernel with parameters {}.'.format(gp_params))

                # Calculate GP model.
                self.flux_decomposed[inst]['gp'] = {}
                # Initialize the appropriate kernel.
                if self.gp_kernel == 'SHO-gran':
                    # Convert from granulation parameters to SHO parameters.
                    omega = 2 * np.pi * self.pl_params[inst]['GP_bg']
                    s0 = self.pl_params[inst]['GP_ag']**2 / omega / np.sqrt(2)
                    q = 1/np.sqrt(2)
                    kernel = terms.SHOTerm(log_S0=np.log(s0), log_omega0=np.log(omega),
                                           log_Q=np.log(q))
                elif self.gp_kernel == 'SHO':
                    kernel = terms.SHOTerm(log_S0=np.log(self.pl_params[inst]['GP_S0']),
                                           log_omega0=np.log(self.pl_params[inst]['GP_omega0']),
                                           log_Q=np.log(self.pl_params[inst]['GP_Q']))
                elif self.gp_kernel == 'Matern 3/2':
                    kernel = terms.Matern32Term(log_sigma=np.log(self.pl_params[inst]['GP_sigma']),
                                                log_rho=np.log(self.pl_params[inst]['GP_rho']))
                else:
                    raise ValueError('Invalid GP kernel.')

                # Use the GP to make a prediction based on the observations
                # and current light curve model.
                gp = celerite.GP(kernel, mean=0)
                try:
                    gp.compute(self.t[inst], self.pl_params[inst]['sigma'])
                    thismodel = gp.predict(self.observations[inst]['flux'] - self.flux[inst],
                                           self.t[inst], return_cov=False, return_var=False)
                    self.gp[inst] = gp
                except Exception as err:
                    if str(err) == 'failed to factorize or solve matrix':
                        self.flux_decomposed[inst]['total'] = -np.inf*self.flux[inst]
                        continue
                    else:
                        raise err

                # Add GP model to light curve model.
                self.flux_decomposed[inst]['gp']['total'] = thismodel
                self.flux[inst] += self.flux_decomposed[inst]['gp']['total']

            self.flux_decomposed[inst]['total'] = self.flux[inst]

    def simulate_observations(self):
        """Given a light curve model and expected scatter, simulate some fake observations.
        """

        # Make sure that light curves have already been calculated.
        if self.flux_decomposed is None:
            raise ValueError('It looks like the compute_lightcurves method has not yet been run. '
                             'compute_lightcurves must be run before create_observations.')

        # Don't run if observations already exist.
        if self.observations is not None:
            raise ValueError('Observational data already exists. I imagine you do not want to '
                             'overwrite it!')

        if not self.silent:
            fancyprint('Simulating observations for all instruments.')

        # Add scatter to light curves.
        self.observations = {}
        for inst in self.multiplicity.keys():
            self.observations[inst] = {}
            jitter = self.pl_params[inst]['sigma']
            flux_jitter = np.random.normal(self.flux[inst], scale=jitter)
            self.observations[inst]['flux'] = flux_jitter
            self.observations[inst]['flux_err'] = jitter


def simple_eclipse(t, pl_params):
    """Calculate a simple eclipse model.

    Parameters
    ----------
    t : ndarray(float)
        Time stamps at which to calculate the light curve.
    pl_params : dict
        Dictionary of input parameters. Must contain the following:
        t0, time of mid-transit
        per, planet orbital period in days
        rp, planet-to-star radius ratio
        a, planet semi-major axis in units of stellar radii
        inc, planet orbital inclination in degrees
        ecc, planet orbital eccentricity
        w, planet argument of periastron
        tsec, time of secondary eclipse
        fp, planet-to-star flux ratio.

    Returns
    -------
    flux : ndarray(float)
        Model light curve.
    """

    params = batman.TransitParams()
    params.t0 = pl_params['t0']
    params.per = pl_params['per']
    params.rp = pl_params['rp']
    params.a = pl_params['a']
    params.inc = pl_params['inc']
    params.ecc = pl_params['ecc']
    params.w = pl_params['w']
    params.limb_dark = 'quadratic'
    params.u = [0.1, 0.1]
    params.t_secondary = pl_params['tsec']
    params.fp = pl_params['fp']

    m = batman.TransitModel(params, t, transittype='secondary')
    flux = m.light_curve(params)

    return flux


def simple_transit(t, pl_params, ld, ld_model='quadratic'):
    """Calculate a simple transit model.

    Parameters
    ----------
    t : ndarray(float)
        Time stamps at which to calculate the light curve.
    pl_params : dict
        Dictionary of input parameters. Must contain the following:
        t0, time of mid-transit
        per, planet orbital period in days
        rp, planet-to-star radius ratio
        a, planet semi-major axis in units of stellar radii
        inc, planet orbital inclination in degrees
        ecc, planet orbital eccentricity
        w, planet argument of periastron.
    ld : list(float)
        List of limb darkening parameters.
    ld_model : str
        BATMAN limb darkening identifier.

    Returns
    -------
    flux : ndarray(float)
        Model light curve.
    """

    params = batman.TransitParams()
    params.t0 = pl_params['t0']
    params.per = pl_params['per']
    params.rp = pl_params['rp']
    params.a = pl_params['a']
    params.inc = pl_params['inc']
    params.ecc = pl_params['ecc']
    params.w = pl_params['w']
    params.limb_dark = ld_model
    params.u = ld

    m = batman.TransitModel(params, t)
    flux = m.light_curve(params)

    return flux

<<<<<<< HEAD

def asymmetric_transit(t, pl_params, ld, ld_model='quadratic'):
    """Calculate an asymmetric transit model using catwoman.

    Parameters
    ----------
    t : ndarray(float)
        Time stamps at which to calculate the light curve.
    pl_params : dict
        Dictionary of input parameters. Must contain the following:
        t0, time of mid-transit
        per, planet orbital period in days
        rp, planet-to-star radius ratio for top semi-circle
        rp2, planet-to-star radius ratio for bottom semi-circle
        a, planet semi-major axis in units of stellar radii
        inc, planet orbital inclination in degrees
        ecc, planet orbital eccentricity
        w, planet argument of periastron
        phi, angle of rotation of top semi-circle (e.g., 90deg yields side-by-side geometry).
    ld : list(float)
        List of limb darkening parameters.
    ld_model : str
        BATMAN limb darkening identifier.

    Returns
    -------
    flux : ndarray(float)
        Model light curve.
    """

    params = batman.TransitParams()
    params.t0 = pl_params['t0']
    params.per = pl_params['per']
    params.rp = pl_params['rp']
    params.rp2 = pl_params['rp2']
    params.a = pl_params['a']
    params.inc = pl_params['inc']
    params.ecc = pl_params['ecc']
    params.w = pl_params['w']
    params.limb_dark = ld_model
    params.u = ld
    params.phi = pl_params['phi']

    m = catwoman.TransitModel(params, t, fac=5e-3)  # fac arbitrarily set to avoid convergence issues.
    flux = m.light_curve(params)

    return flux


def transit_exp_ramp(t, pl_params, ld, ld_model='quadratic'):
    """Calculate a transit model with an exponential ramp.

        Parameters
        ----------
        t : ndarray(float)
            Time stamps at which to calculate the light curve.
        pl_params : dict
            Dictionary of input parameters. Must contain the following:
            t0, time of mid-transit
            per, planet orbital period in days
            rp, planet-to-star radius ratio
            a, planet semi-major axis in units of stellar radii
            inc, planet orbital inclination in degrees
            ecc, planet orbital eccentricity
            w, planet argument of periastron.
            ramp-amp, amplitude of the exponential ramp.
            ramp-tmsc, Decay (or growth) timescale of the exponential ramp.
        ld : list(float)
            List of limb darkening parameters.
        ld_model : str
            BATMAN limb darkening identifier.

        Returns
        -------
        flux : ndarray(float)
            Model light curve.
        """

    flux = simple_transit(t, pl_params, ld, ld_model=ld_model)
=======
def exp_ramp(t, ramp_amp, ramp_tmsc):
    """Calculate an exponential ramp.
    """
>>>>>>> 0ab76bfd
    tt = (t - np.mean(t))/np.std(t)
    flux = ramp_amp * np.exp(ramp_tmsc * tt)

    return flux


def quad_curvature(t, t0, curv_amp, curv_off):
    """Calculate quadratic curvature with a variable amplitude and offset from mid-transit.
    """
    offset = t0 - curv_off
    flux = curv_amp * (t - offset)**2

    return flux


def spot_crossing(t, spot_amp, spot_pos, spot_dur):
    """Calculate a Gaussian spot model.
    """
    def gauss(x, amp, mu, sigma):
        return amp * np.exp(-0.5 * (x - mu) ** 2 / sigma ** 2)

    flux = gauss(t, spot_amp, spot_pos, spot_dur)

    return flux<|MERGE_RESOLUTION|>--- conflicted
+++ resolved
@@ -517,91 +517,9 @@
 
     return flux
 
-<<<<<<< HEAD
-
-def asymmetric_transit(t, pl_params, ld, ld_model='quadratic'):
-    """Calculate an asymmetric transit model using catwoman.
-
-    Parameters
-    ----------
-    t : ndarray(float)
-        Time stamps at which to calculate the light curve.
-    pl_params : dict
-        Dictionary of input parameters. Must contain the following:
-        t0, time of mid-transit
-        per, planet orbital period in days
-        rp, planet-to-star radius ratio for top semi-circle
-        rp2, planet-to-star radius ratio for bottom semi-circle
-        a, planet semi-major axis in units of stellar radii
-        inc, planet orbital inclination in degrees
-        ecc, planet orbital eccentricity
-        w, planet argument of periastron
-        phi, angle of rotation of top semi-circle (e.g., 90deg yields side-by-side geometry).
-    ld : list(float)
-        List of limb darkening parameters.
-    ld_model : str
-        BATMAN limb darkening identifier.
-
-    Returns
-    -------
-    flux : ndarray(float)
-        Model light curve.
-    """
-
-    params = batman.TransitParams()
-    params.t0 = pl_params['t0']
-    params.per = pl_params['per']
-    params.rp = pl_params['rp']
-    params.rp2 = pl_params['rp2']
-    params.a = pl_params['a']
-    params.inc = pl_params['inc']
-    params.ecc = pl_params['ecc']
-    params.w = pl_params['w']
-    params.limb_dark = ld_model
-    params.u = ld
-    params.phi = pl_params['phi']
-
-    m = catwoman.TransitModel(params, t, fac=5e-3)  # fac arbitrarily set to avoid convergence issues.
-    flux = m.light_curve(params)
-
-    return flux
-
-
-def transit_exp_ramp(t, pl_params, ld, ld_model='quadratic'):
-    """Calculate a transit model with an exponential ramp.
-
-        Parameters
-        ----------
-        t : ndarray(float)
-            Time stamps at which to calculate the light curve.
-        pl_params : dict
-            Dictionary of input parameters. Must contain the following:
-            t0, time of mid-transit
-            per, planet orbital period in days
-            rp, planet-to-star radius ratio
-            a, planet semi-major axis in units of stellar radii
-            inc, planet orbital inclination in degrees
-            ecc, planet orbital eccentricity
-            w, planet argument of periastron.
-            ramp-amp, amplitude of the exponential ramp.
-            ramp-tmsc, Decay (or growth) timescale of the exponential ramp.
-        ld : list(float)
-            List of limb darkening parameters.
-        ld_model : str
-            BATMAN limb darkening identifier.
-
-        Returns
-        -------
-        flux : ndarray(float)
-            Model light curve.
-        """
-
-    flux = simple_transit(t, pl_params, ld, ld_model=ld_model)
-=======
 def exp_ramp(t, ramp_amp, ramp_tmsc):
     """Calculate an exponential ramp.
     """
->>>>>>> 0ab76bfd
     tt = (t - np.mean(t))/np.std(t)
     flux = ramp_amp * np.exp(ramp_tmsc * tt)
 
